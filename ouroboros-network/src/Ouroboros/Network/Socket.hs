--- conflicted
+++ resolved
@@ -83,13 +83,8 @@
 import           Ouroboros.Network.Protocol.Handshake.Version
 import           Ouroboros.Network.Protocol.Handshake.Codec
 import           Ouroboros.Network.Mux
-<<<<<<< HEAD
 import qualified Ouroboros.Network.Server.ConnectionTable as CT
-=======
 import           Ouroboros.Network.Channel
-import qualified Ouroboros.Network.Server.Socket as Server
-import           Ouroboros.Network.Server.ConnectionTable
->>>>>>> eb587dc8
 
 import           Ouroboros.Network.Connections.Concurrent hiding (Accept, Reject)
 import qualified Ouroboros.Network.Connections.Concurrent as Connection
@@ -153,13 +148,8 @@
 --
 -- Exceptions thrown by @'MuxApplication'@ are rethrown by @'connectTo'@.
 connectToNode
-<<<<<<< HEAD
   :: forall appType ptcl vNumber vDataT a b.
-     ( Mx.ProtocolEnum ptcl
-=======
-  :: forall appType ptcl vNumber extra a b.
      ( ProtocolEnum ptcl
->>>>>>> eb587dc8
      , Ord ptcl
      , Enum ptcl
      , Bounded ptcl
@@ -211,13 +201,8 @@
 --
 -- Exceptions thrown by @'MuxApplication'@ are rethrown by @'connectTo'@.
 connectToNode'
-<<<<<<< HEAD
   :: forall appType ptcl vNumber vDataT a b.
-     ( Mx.ProtocolEnum ptcl
-=======
-  :: forall appType ptcl vNumber extra a b.
      ( ProtocolEnum ptcl
->>>>>>> eb587dc8
      , Ord ptcl
      , Enum ptcl
      , Bounded ptcl
@@ -274,122 +259,14 @@
 data AcceptConnection st peerid where
 
     AcceptConnection
-<<<<<<< HEAD
       :: !st
-=======
-      :: forall appType st vNumber extra peerid ptcl m bytes a b.
-         Mx.HasResponder appType ~ True
-      => !st
->>>>>>> eb587dc8
       -> !peerid
       -> AcceptConnection st peerid
 
     RejectConnection
       :: !st
       -> !peerid
-<<<<<<< HEAD
       -> AcceptConnection st peerid
-=======
-      -> AcceptConnection st vNumber extra peerid ptcl m bytes
-
-
--- |
--- Accept or reject incoming connection based on the current state and address
--- of the incoming connection.
---
-beginConnection
-    :: forall peerid ptcl vNumber extra addr st.
-       ( ProtocolEnum ptcl
-       , Ord ptcl
-       , Enum ptcl
-       , Bounded ptcl
-       , Show ptcl
-       , MiniProtocolLimits ptcl
-       , Ord vNumber
-       , Enum vNumber
-       , Serialise vNumber
-       , Typeable vNumber
-       , Show vNumber
-       )
-    => Tracer IO (Mx.WithMuxBearer peerid Mx.MuxTrace)
-    -> Tracer IO (Mx.WithMuxBearer peerid (TraceSendRecv (Handshake vNumber CBOR.Term)))
-    -> VersionDataCodec extra CBOR.Term
-    -> (forall vData. extra vData -> vData -> vData -> Accept)
-    -> (Time -> addr -> st -> STM.STM (AcceptConnection st vNumber extra peerid ptcl IO BL.ByteString))
-    -- ^ either accept or reject a connection.
-    -> Server.BeginConnection addr Socket.Socket st ()
-beginConnection muxTracer handshakeTracer versionDataCodec acceptVersion fn t addr st = do
-    accept <- fn t addr st
-    case accept of
-      AcceptConnection st' peerid versions -> pure $ Server.Accept st' $ \sd -> do
-        muxTracer' <- initDeltaQTracer' $ Mx.WithMuxBearer peerid `contramap` muxTracer
-        let bearer = Mx.socketAsMuxBearer muxTracer' sd
-        Mx.traceMuxBearerState muxTracer' Mx.Connected
-        traceWith muxTracer' $ Mx.MuxTraceHandshakeStart
-        mapp <- runPeerWithByteLimit
-                maxTransmissionUnit
-                BL.length
-                (contramap (Mx.WithMuxBearer peerid) handshakeTracer)
-                codecHandshake
-                (fromChannel (Mx.muxBearerAsControlChannel bearer Mx.ModeResponder))
-                (handshakeServerPeer versionDataCodec acceptVersion versions)
-        case mapp of
-          Left err -> do
-            traceWith muxTracer' $ Mx.MuxTraceHandshakeServerError err
-            throwIO err
-          Right app -> do
-            traceWith muxTracer' $ Mx.MuxTraceHandshakeServerEnd
-            Mx.muxStart muxTracer' (toApplication app peerid) bearer
-      RejectConnection st' _peerid -> pure $ Server.Reject st'
-
-
--- Make the server listening socket
-mkListeningSocket
-    :: Socket.Family
-    -> Maybe Socket.SockAddr
-    -> IO Socket.Socket
-mkListeningSocket addrFamily_ addr = do
-    sd <- Socket.socket addrFamily_ Socket.Stream Socket.defaultProtocol
-    when (addrFamily_ == Socket.AF_INET ||
-          addrFamily_ == Socket.AF_INET6) $ do
-        Socket.setSocketOption sd Socket.ReuseAddr 1
-#if !defined(mingw32_HOST_OS)
-        Socket.setSocketOption sd Socket.ReusePort 1
-#endif
-    case addr of
-      Nothing -> pure ()
-      Just addr_ -> do
-        when (addrFamily_ == Socket.AF_INET6) $
-           -- An AF_INET6 socket can be used to talk to both IPv4 and IPv6 end points, and
-           -- it is enabled by default on some systems. Disabled here since we run a separate
-           -- IPv4 server instance if configured to use IPv4.
-           Socket.setSocketOption sd Socket.IPv6Only 1
-
-        Socket.bind sd addr_
-        Socket.listen sd 1
-    pure sd
-
-
--- |
--- Make a server-compatible socket from a network socket.
---
-fromSocket
-    :: ConnectionTable IO Socket.SockAddr
-    -> Socket.Socket
-    -> Server.Socket Socket.SockAddr Socket.Socket
-fromSocket tblVar sd = Server.Socket
-    { Server.acceptConnection = do
-        (sd', remoteAddr) <- Socket.accept sd
-        localAddr <- Socket.getSocketName sd'
-        atomically $ addConnection tblVar remoteAddr localAddr Nothing
-        pure (remoteAddr, sd', close remoteAddr localAddr sd')
-    }
-  where
-    close remoteAddr localAddr sd' = do
-        removeConnection tblVar remoteAddr localAddr
-        Socket.close sd'
-
->>>>>>> eb587dc8
 
 -- | Tracers required by a server which handles inbound connections.
 --
@@ -445,19 +322,18 @@
 -- Outgoing connections can still fail, but there is no "normal"
 -- (non-exceptional) reason to reject one.
 --
-<<<<<<< HEAD
 -- TODO constructor should include an explanation
 data RejectConnection (p :: Provenance) where
   Rejected :: RejectConnection Remote
 
 data SomeVersionedApplication ptcl vNumber vDataT provenance where
   SomeVersionedResponderApp
-    :: ( HasResponder appType ~ True )
+    :: ( Mx.HasResponder appType ~ True )
     => NetworkServerTracers ptcl vNumber
     -> Versions vNumber vDataT (OuroborosApplication appType ConnectionId ptcl IO BL.ByteString a b)
     -> SomeVersionedApplication ptcl vNumber vDataT Remote
   SomeVersionedInitiatorApp
-    :: ( HasInitiator appType ~ True )
+    :: ( Mx.HasInitiator appType ~ True )
     => NetworkConnectTracers ptcl vNumber
     -> Versions vNumber vDataT (OuroborosApplication appType ConnectionId ptcl IO BL.ByteString a b)
     -> SomeVersionedApplication ptcl vNumber vDataT Local
@@ -472,7 +348,7 @@
 data ConnectionData ptcl vNumber provenance where
   -- | Locally-initiated connection data.
   ConnectionDataLocal
-    :: ( HasInitiator appType ~ True )
+    :: ( Mx.HasInitiator appType ~ True )
     => NetworkConnectTracers ptcl vNumber
     -> NetworkMutableState
     -> VersionDataCodec vDataT CBOR.Term
@@ -480,7 +356,7 @@
     -> ConnectionData ptcl vNumber Local
   -- | Data for a remotely-initiated connection.
   ConnectionDataRemote
-    :: ( HasResponder appType ~ True )
+    :: ( Mx.HasResponder appType ~ True )
     => NetworkServerTracers ptcl vNumber
     -> NetworkMutableState
     -> ErrorPolicies Socket.SockAddr ()
@@ -496,8 +372,8 @@
 --
 withConnections
   :: forall ptcl vNumber request t.
-     ( Mx.ProtocolEnum ptcl
-     , Mx.MiniProtocolLimits ptcl
+     ( ProtocolEnum ptcl
+     , MiniProtocolLimits ptcl
      , Ord ptcl
      , Enum ptcl
      , Bounded ptcl
@@ -522,8 +398,8 @@
 -- socket addresses, and referencing that `Connections` term.
 connection
   :: forall ptcl vNumber provenance request.
-     ( Mx.ProtocolEnum ptcl
-     , Mx.MiniProtocolLimits ptcl
+     ( ProtocolEnum ptcl
+     , MiniProtocolLimits ptcl
      , Ord ptcl
      , Enum ptcl
      , Bounded ptcl
@@ -569,8 +445,8 @@
 -- incoming side, but not outgoing?
 outgoingConnection
   :: forall ptcl vNumber vDataT appType a b.
-     ( HasInitiator appType ~ True
-     , Mx.ProtocolEnum ptcl
+     ( Mx.HasInitiator appType ~ True
+     , ProtocolEnum ptcl
      , Ord ptcl
      , Enum ptcl
      , Bounded ptcl
@@ -580,7 +456,7 @@
      , Typeable vNumber
      , Show vNumber
      , Show ptcl
-     , Mx.MiniProtocolLimits ptcl
+     , MiniProtocolLimits ptcl
      )
   => VersionDataCodec vDataT CBOR.Term
   -> NetworkConnectTracers ptcl vNumber
@@ -599,17 +475,16 @@
                     -- guarantees consistent protocols).
                     connectionId = ConnectionId localAddr remoteAddr
                 muxTracer <- initDeltaQTracer' $ Mx.WithMuxBearer connectionId `contramap` nctMuxTracer
-                bearer <- Mx.socketAsMuxBearer muxTracer sd
-                Mx.muxBearerSetState muxTracer bearer Mx.Connected
+                let bearer = Mx.socketAsMuxBearer muxTracer sd
+                Mx.traceMuxBearerState muxTracer Mx.Connected
                 traceWith muxTracer $ Mx.MuxTraceHandshakeStart
                 ts_start <- getMonotonicTime
                 !mapp <- runPeerWithByteLimit
                           maxTransmissionUnit
                           BL.length
-                          nctHandshakeTracer
+                          (contramap (Mx.WithMuxBearer connectionId) nctHandshakeTracer)
                           codecHandshake
-                          connectionId
-                          (Mx.muxBearerAsControlChannel bearer Mx.ModeInitiator)
+                          (fromChannel (Mx.muxBearerAsControlChannel bearer Mx.ModeInitiator))
                           (handshakeClientPeer versionDataCodec versions)
                 ts_end <- getMonotonicTime
                 case mapp of
@@ -620,21 +495,15 @@
                          throwIO err
                      Right app -> do
                          traceWith muxTracer $ Mx.MuxTraceHandshakeClientEnd (diffTime ts_end ts_start)
-                         Mx.muxStart muxTracer connectionId (toApplication app) bearer
+                         Mx.muxStart muxTracer (toApplication app connectionId) bearer
         pure $ Handler { handle = connectionHandle, action = action }
 
 -- | What to do on an incoming connection: run the given versions, which is
 -- known to have a responder side.
 incomingConnection
     :: forall ptcl vNumber vDataT appType a b.
-       ( HasResponder appType ~ True
-       , Mx.ProtocolEnum ptcl
-=======
-runServerThread
-    :: forall appType ptcl vNumber extra a b.
        ( Mx.HasResponder appType ~ True
        , ProtocolEnum ptcl
->>>>>>> eb587dc8
        , Ord ptcl
        , Enum ptcl
        , Bounded ptcl
@@ -733,16 +602,15 @@
               -- releaser callback as well.
               action = fmap fst $ generalBracket register unregister $ \_ -> do
                   muxTracer' <- initDeltaQTracer' $ Mx.WithMuxBearer peerid `contramap` nstMuxTracer
-                  (bearer :: MuxBearer ptcl IO) <- Mx.socketAsMuxBearer muxTracer' sd
-                  Mx.muxBearerSetState muxTracer' bearer Mx.Connected
+                  let bearer = Mx.socketAsMuxBearer muxTracer' sd
+                  Mx.traceMuxBearerState muxTracer' Mx.Connected
                   traceWith muxTracer' $ Mx.MuxTraceHandshakeStart
                   mapp <- runPeerWithByteLimit
                           maxTransmissionUnit
                           BL.length
-                          nstHandshakeTracer
+                          (contramap (Mx.WithMuxBearer peerid) nstHandshakeTracer)
                           codecHandshake
-                          peerid
-                          (Mx.muxBearerAsControlChannel bearer Mx.ModeResponder)
+                          (fromChannel (Mx.muxBearerAsControlChannel bearer Mx.ModeResponder))
                           (handshakeServerPeer versionDataCodec acceptVersion versions)
                   case mapp of
                     Left err -> do
@@ -750,7 +618,7 @@
                       throwIO err
                     Right app -> do
                       traceWith muxTracer' $ Mx.MuxTraceHandshakeServerEnd
-                      Mx.muxStart muxTracer' peerid (toApplication app) bearer
+                      Mx.muxStart muxTracer' (toApplication app peerid) bearer
           in  pure $ Handler { handle = connectionHandle, action = action }
   where
 
@@ -798,11 +666,7 @@
 -- incoming connections, as in a peer-to-peer node.
 withServerNode
     :: forall appType ptcl vNumber extra t a b.
-<<<<<<< HEAD
-       ( HasResponder appType ~ True
-=======
        ( Mx.HasResponder appType ~ True
->>>>>>> eb587dc8
        , ProtocolEnum ptcl
        , Ord ptcl
        , Enum ptcl

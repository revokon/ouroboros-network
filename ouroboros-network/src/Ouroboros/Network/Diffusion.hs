--- conflicted
+++ resolved
@@ -19,13 +19,8 @@
   where
 
 import qualified Control.Concurrent.Async as Async
-<<<<<<< HEAD
 import           Control.Exception (IOException)
 import           Control.Tracer (Tracer, traceWith)
-import qualified Codec.CBOR.Read as CBOR
-=======
-import           Control.Tracer (Tracer)
->>>>>>> eb587dc8
 import qualified Codec.CBOR.Term as CBOR
 import           Data.Functor (void)
 import           Data.Functor.Contravariant (contramap)
@@ -33,14 +28,8 @@
 import           Data.ByteString.Lazy (ByteString)
 
 import           Network.TypedProtocol.Driver (TraceSendRecv (..))
-<<<<<<< HEAD
-import           Network.TypedProtocol.Driver.ByteLimit (DecoderFailureOrTooMuchInput (..))
-import           Network.Mux.Types (MuxTrace (..), WithMuxBearer (..))
+import           Network.Mux (MuxTrace (..), WithMuxBearer (..))
 import           Network.Socket (AddrInfo)
-=======
-import           Network.Mux (MuxTrace (..), WithMuxBearer (..))
-import           Network.Socket (SockAddr, AddrInfo)
->>>>>>> eb587dc8
 import qualified Network.Socket as Socket
 
 import           Ouroboros.Network.Connections.Types (Provenance (..))

--- conflicted
+++ resolved
@@ -84,18 +84,18 @@
       -- ^ Handshake protocol tracer
     , dtHandshakeLocalTracer   :: Tracer IO NodeToClient.HandshakeTr
       -- ^ Handshake protocol tracer for local clients
-<<<<<<< HEAD
-    , dtConnectionTracer      :: Tracer IO (WithConnectionId'
+    , dtConnectionTracer       :: Tracer IO (WithConnectionId'
                                              Socket.SockAddr
                                              (MaybeAddress Socket.SockAddr)
                                              ConnectionTrace)
-    , dtLocalConnectionTracer :: Tracer IO (WithAddress LocalAddress ConnectionTrace)
-=======
-    , dtErrorPolicyTracer      :: Tracer IO (WithAddr SockAddr     ErrorPolicyTrace)
-    , dtLocalErrorPolicyTracer :: Tracer IO (WithAddr LocalAddress ErrorPolicyTrace)
+    , dtLocalConnectionTracer  :: Tracer IO (WithConnectionId'
+                                             LocalAddress
+                                             (MaybeAddress LocalAddress)
+                                             ConnectionTrace)
+    , dtErrorPolicyTracer      :: Tracer IO (WithAddress Socket.SockAddr ErrorPolicyTrace)
+    , dtLocalErrorPolicyTracer :: Tracer IO (WithAddress LocalAddress    ErrorPolicyTrace)
     , dtAcceptPolicyTracer     :: Tracer IO AcceptConnectionsPolicyTrace
       -- ^ Trace rate limiting of accepted connections
->>>>>>> ec4f3af5
     }
 
 
@@ -170,7 +170,7 @@
                                     , daLocalAddress
                                     , daIpProducers
                                     , daDnsProducers
-                                    , daAcceptedConnectionsLimit
+                                    -- , daAcceptedConnectionsLimit
                                     }
                  applications@DiffusionApplications { daErrorPolicies } =
     withIOManager $ \iocp -> do
@@ -192,13 +192,17 @@
         -- node-to-client protocol.
         localConnectionRequest
           :: LocalRequest provenance
-          -> SomeVersionedApplication NodeToClientVersion DictVersion LocalAddress provenance
-        localConnectionRequest ClientConnection = SomeVersionedResponderApp
-          (NetworkServerTracers
-            dtMuxLocalTracer
-            dtHandshakeLocalTracer
-            dtConnectionTracer)
-          ((fmap . fmap) SomeResponderApplication (daLocalResponderApplication applications))
+          -> SomeVersionedApplication
+              NodeToClientVersion
+              DictVersion LocalAddress provenance
+        localConnectionRequest ClientConnection =
+          SomeVersionedResponderApp
+            (NetworkServerTracers
+              dtMuxLocalTracer
+              dtHandshakeLocalTracer
+              dtLocalConnectionTracer
+              dtAcceptPolicyTracer)
+            ((fmap . fmap) SomeResponderApplication (daLocalResponderApplication applications))
 
         -- Note-to-node connections request: for a PeerConnection we do the
         -- responder app `daResponderApplication`, and for the others we choose
@@ -210,7 +214,8 @@
           (NetworkServerTracers
             dtMuxTracer
             dtHandshakeTracer
-            dtConnectionTracer)
+            dtConnectionTracer
+            dtAcceptPolicyTracer)
           ((fmap . fmap) SomeResponderApplication (daResponderApplication applications))
         -- IP or DNS subscription requests are locally-initiated (requests
         -- from subscribers to _us_ are `PeerConnection` above.
@@ -232,14 +237,19 @@
           Just (e' :: IOException) ->
             traceWith
               dtLocalConnectionTracer
-              (WithAddress a (ConnectionTraceAcceptException e'))
+              (WithConnectionId
+                (ConnectionId a UnknownAddress)
+                (ConnectionTraceAcceptException e'))
           Nothing -> pure ()
 
         acceptException :: Socket.SockAddr -> SomeException -> IO ()
         acceptException a e = case fromException e of
           Just (e' :: IOException) ->
-            traceWith (WithConnectionId (ConnectionId a UnknownAddress) `contramap` dtConnectionTracer) $
-              ConnectionTraceAcceptException e'
+            traceWith
+              dtConnectionTracer
+              (WithConnectionId
+                (ConnectionId a UnknownAddress)
+                (ConnectionTraceAcceptException e'))
           Nothing -> pure ()
 
         -- How to run a local server: take the `daLocalAddress` and run an
@@ -247,10 +257,15 @@
         runLocalServer
           :: Connections (ConnectionId LocalAddress) LocalFD LocalRequest accept reject IO
           -> IO Void
-        runLocalServer n2cConnections = Server.withSocket localSnocket addr $
-          \boundAddr socket -> Server.acceptLoop localSnocket n2cConnections
-            boundAddr ClientConnection (localAcceptException boundAddr)
-            (Snocket.accept snocket socket)
+        runLocalServer n2cConnections =
+          Server.withSocket localSnocket addr $ \boundAddr socket ->
+            Server.acceptLoop
+              localSnocket
+              n2cConnections
+              boundAddr
+              ClientConnection
+              (localAcceptException boundAddr)
+              (Snocket.accept localSnocket socket)
           where
             addr = Snocket.localAddressFromPath daLocalAddress
 
@@ -261,10 +276,15 @@
           :: Connections (ConnectionId Socket.SockAddr) Socket.Socket Request accept reject IO
           -> AddrInfo
           -> IO Void
-        runServer n2nConnections addrInfo = Server.withSocket snocket addr $
-          \boundAddr socket -> Server.acceptLoop snocket n2nConnections
-            boundAddr PeerConnection (acceptException boundAddr)
-            (Snocket.accept snocket socket)
+        runServer n2nConnections addrInfo =
+          Server.withSocket snocket addr $ \boundAddr socket ->
+            Server.acceptLoop
+              snocket
+              n2nConnections
+              boundAddr
+              PeerConnection
+              (acceptException boundAddr)
+              (Snocket.accept snocket socket)
           where
             addr = Socket.addrAddress addrInfo
 
@@ -301,14 +321,11 @@
                      , dtMuxLocalTracer
                      , dtHandshakeTracer
                      , dtHandshakeLocalTracer
-<<<<<<< HEAD
                      , dtConnectionTracer
                      , dtLocalConnectionTracer
-=======
-                     , dtErrorPolicyTracer
-                     , dtLocalErrorPolicyTracer
+                     -- , dtErrorPolicyTracer
+                     -- , dtLocalErrorPolicyTracer
                      , dtAcceptPolicyTracer
->>>>>>> ec4f3af5
                      } = tracers
 
     initiatorLocalAddresses :: LocalAddresses
@@ -335,7 +352,6 @@
     errorPolicy = NodeToNode.remoteNetworkErrorPolicy <> daErrorPolicies
     localErrorPolicy  = NodeToNode.localNetworkErrorPolicy <> daErrorPolicies
 
-<<<<<<< HEAD
     runIpSubscriptionWorker
       :: SocketSnocket
       -> Connections (ConnectionId Socket.SockAddr) Socket.Socket Request (Concurrent.Reject reject) (Concurrent.Accept (ConnectionHandle IO))  IO
@@ -383,87 +399,4 @@
           ipRetryDelay
           sn
           connections
-          DnsSubscriptionConnection
-=======
-    runLocalServer :: LocalSnocket -> NetworkMutableState LocalAddress -> IO Void
-    runLocalServer sn networkLocalState =
-      NodeToClient.withServer
-        sn
-        (NetworkServerTracers
-          dtMuxLocalTracer
-          dtHandshakeLocalTracer
-          dtLocalErrorPolicyTracer
-          dtAcceptPolicyTracer)
-        networkLocalState
-        (Snocket.localAddressFromPath daLocalAddress)
-        (daLocalResponderApplication applications)
-        localErrorPolicy
-
-    runServer :: SocketSnocket -> NetworkMutableState SockAddr -> SockAddr -> IO Void
-    runServer sn networkState address =
-      NodeToNode.withServer
-        sn
-        (NetworkServerTracers
-          dtMuxTracer
-          dtHandshakeTracer
-          dtErrorPolicyTracer
-          dtAcceptPolicyTracer)
-        networkState
-        daAcceptedConnectionsLimit
-        address
-        (daResponderApplication applications)
-        remoteErrorPolicy
-
-    runIpSubscriptionWorker :: SocketSnocket
-                            -> NetworkMutableState SockAddr
-                            -> IO Void
-    runIpSubscriptionWorker sn networkState = NodeToNode.ipSubscriptionWorker
-      sn
-      (NetworkSubscriptionTracers
-        dtMuxTracer
-        dtHandshakeTracer
-        dtErrorPolicyTracer
-        dtIpSubscriptionTracer)
-      networkState
-      SubscriptionParams
-        { spLocalAddresses         = initiatorLocalAddresses
-        , spConnectionAttemptDelay = const Nothing
-        , spErrorPolicies          = remoteErrorPolicy
-        , spSubscriptionTarget     = daIpProducers
-        }
-      (daInitiatorApplication applications)
-
-    runDnsSubscriptionWorker :: SocketSnocket
-                             -> NetworkMutableState SockAddr
-                             -> DnsSubscriptionTarget
-                             -> IO Void
-    runDnsSubscriptionWorker sn networkState dnsProducer = NodeToNode.dnsSubscriptionWorker
-      sn
-      (NetworkDNSSubscriptionTracers
-        dtMuxTracer
-        dtHandshakeTracer
-        dtErrorPolicyTracer
-        dtDnsSubscriptionTracer
-        dtDnsResolverTracer)
-      networkState
-      SubscriptionParams
-        { spLocalAddresses         = initiatorLocalAddresses
-        , spConnectionAttemptDelay = const Nothing
-        , spErrorPolicies          = remoteErrorPolicy
-        , spSubscriptionTarget     = dnsProducer
-        }
-      (daInitiatorApplication applications)
-
-
---
--- Auxilary functions
---
-
--- | Structural fold using 'Async.withAsync'.
---
-withAsyncs :: [IO a] -> ([Async.Async a] -> IO b) -> IO b
-withAsyncs as0 k = go [] as0
-  where
-    go threads []       = k threads
-    go threads (a : as) = Async.withAsync a $ \thread -> go (thread : threads) as
->>>>>>> ec4f3af5
+          DnsSubscriptionConnection
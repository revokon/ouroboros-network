{-# LANGUAGE DataKinds      #-}
{-# LANGUAGE NamedFieldPuns #-}
{-# LANGUAGE RankNTypes     #-}
{-# LANGUAGE KindSignatures #-}
{-# LANGUAGE GADTs          #-}
{-# LANGUAGE ScopedTypeVariables #-}

module Ouroboros.Network.Diffusion
  ( DiffusionTracers (..)
  , DiffusionArguments (..)
  , DiffusionApplications (..)
  , OuroborosApplication (..)
  , runDataDiffusion
    -- * re-exports
  , simpleSingletonVersions
  , IPSubscriptionTarget (..)
  , DnsSubscriptionTarget (..)
  , ConnectionId (..)
  )
  where

import qualified Control.Concurrent.Async as Async
import           Control.Exception (IOException, SomeException, fromException)
import           Control.Tracer (Tracer, traceWith)
import qualified Codec.CBOR.Term as CBOR
import           Data.Functor (void)
import           Data.Functor.Contravariant (contramap)
import           Data.Void (Void)
import           Data.ByteString.Lazy (ByteString)

import           Network.Mux (MuxTrace (..), WithMuxBearer (..))
import           Network.Socket (AddrInfo)
import qualified Network.Socket as Socket

import           Ouroboros.Network.ConnectionId
import           Ouroboros.Network.Connections.Types (Connections,
                   Provenance (..))
import           Ouroboros.Network.Connections.Concurrent as Concurrent
import           Ouroboros.Network.Connections.Socket.Server as Server (acceptLoop, withSocket)
import           Ouroboros.Network.Snocket (LocalAddress, SocketSnocket, LocalSnocket, LocalFD)
import qualified Ouroboros.Network.Snocket as Snocket

import           Ouroboros.Network.Protocol.Handshake.Type (Handshake)
import           Ouroboros.Network.Protocol.Handshake.Version

import           Ouroboros.Network.Driver (TraceSendRecv (..))
import           Ouroboros.Network.ErrorPolicy
import           Ouroboros.Network.IOManager
import           Ouroboros.Network.Mux
import           Ouroboros.Network.NodeToClient (NodeToClientVersion (..) )
import qualified Ouroboros.Network.NodeToClient as NodeToClient
import           Ouroboros.Network.NodeToNode (NodeToNodeVersion (..))
import qualified Ouroboros.Network.NodeToNode   as NodeToNode
import           Ouroboros.Network.Socket ( ConnectionHandle
                                          , NetworkServerTracers (..)
                                          , NetworkConnectTracers (..)
                                          , SomeResponderApplication (..)
                                          , SomeVersionedApplication (..)
                                          )
import qualified Ouroboros.Network.Subscription as Subscription (worker)
import           Ouroboros.Network.Subscription.Ip
import           Ouroboros.Network.Subscription.Dns

data DiffusionTracers = DiffusionTracers {
      dtIpSubscriptionTracer   :: Tracer IO (WithIPList (SubscriptionTrace Socket.SockAddr))
       -- ^ IP subscription tracer
    , dtDnsSubscriptionTracer  :: Tracer IO (WithDomainName (SubscriptionTrace Socket.SockAddr))
      -- ^ DNS subscription tracer
    , dtDnsResolverTracer      :: Tracer IO (WithDomainName DnsTrace)
      -- ^ DNS resolver tracer
    , dtMuxTracer              :: Tracer IO (WithMuxBearer (ConnectionId Socket.SockAddr) MuxTrace)
      -- ^ Mux tracer
    , dtMuxLocalTracer         :: Tracer IO (WithMuxBearer (ConnectionId LocalAddress) MuxTrace)
      -- ^ Mux tracer for local clients
    , dtHandshakeTracer        :: Tracer IO (WithMuxBearer (ConnectionId Socket.SockAddr)
                                             (TraceSendRecv (Handshake NodeToNodeVersion CBOR.Term)))
      -- ^ Handshake protocol tracer
    , dtHandshakeLocalTracer   :: Tracer IO (WithMuxBearer (ConnectionId LocalAddress)
                                             (TraceSendRecv (Handshake NodeToClientVersion CBOR.Term)))
      -- ^ Handshake protocol tracer for local clients
    , dtErrorPolicyTracer      :: Tracer IO (WithAddr Socket.SockAddr ErrorPolicyTrace)
    , dtLocalErrorPolicyTracer :: Tracer IO (WithAddr LocalAddress    ErrorPolicyTrace)
    }


-- | Network Node argumets
--
data DiffusionArguments = DiffusionArguments {
      daAddresses    :: [AddrInfo]
      -- ^ diffusion addresses
    , daLocalAddress :: FilePath
      -- ^ address for local clients
    , daIpProducers  :: IPSubscriptionTarget
      -- ^ ip subscription addresses
    , daDnsProducers :: [DnsSubscriptionTarget]
      -- ^ list of domain names to subscribe to
    }

data DiffusionApplications = DiffusionApplications {

      daResponderApplication      :: Versions
                                       NodeToNodeVersion
                                       DictVersion
                                       (ConnectionId Socket.SockAddr ->
                                          OuroborosApplication
                                            ResponderApp
                                            ByteString IO Void ())
      -- ^ NodeToNode reposnder application (server role)

    , daInitiatorApplication      :: Versions
                                       NodeToNodeVersion
                                       DictVersion 
                                       (ConnectionId Socket.SockAddr ->
                                          OuroborosApplication
                                            InitiatorApp
                                            ByteString IO () Void)
      -- ^ NodeToNode initiator application (client role)

    , daLocalResponderApplication :: Versions
                                       NodeToClientVersion
                                       DictVersion
<<<<<<< HEAD
                                       (ConnectionId Socket.SockAddr ->
=======
                                       (ConnectionId LocalAddress ->
>>>>>>> 8a19e9cd
                                          OuroborosApplication
                                            ResponderApp
                                            ByteString IO Void ())
      -- ^ NodeToClient responder applicaton (server role)

    , daErrorPolicies :: ErrorPolicies
      -- ^ error policies
    }

-- | The local server only accepts incoming requests (from clients in the
-- node-to-client protocol.)
data LocalRequest (p :: Provenance) where
  ClientConnection :: LocalRequest Remote

-- | The node-to-node server admits locally- and remotely-initiated connections.
-- Remotely come from the server accept loops. Locally come from IP and DNS
-- subscription systems.
data Request (p :: Provenance) where
  PeerConnection            :: Request Remote
  IpSubscriptionConnection  :: Request Local
  DnsSubscriptionConnection :: Request Local

runDataDiffusion
    :: DiffusionTracers
    -> DiffusionArguments 
    -> DiffusionApplications
    -> IO ()
runDataDiffusion tracers
                 DiffusionArguments { daAddresses
                                    , daLocalAddress
                                    , daIpProducers
                                    , daDnsProducers
                                    }
                 applications@DiffusionApplications { daErrorPolicies } =
    withIOManager $ \iocp -> do

    let -- snocket for remote communication.
        snocket :: SocketSnocket
        snocket = Snocket.socketSnocket iocp

        -- snocket for local clients connected using Unix socket or named pipe.
        -- we currently don't support remotely connected local clients.  If we
        -- need to we can add another adress for local clients.
        localSnocket :: LocalSnocket
        localSnocket = Snocket.localSnocket iocp daLocalAddress

        -- Define how to fulfill node-to-client and node-to-node connection
        -- requests. The GADTs `LocalRequest` and `Request` describe all of the
        -- possibilities. In particular, the node-to-client protocol is restricted
        -- to responder only, i.e. this node will never try to initiate a
        -- node-to-client protocol.
        localConnectionRequest
          :: LocalRequest provenance
          -> SomeVersionedApplication NodeToClientVersion DictVersion LocalAddress provenance
        localConnectionRequest ClientConnection = SomeVersionedResponderApp
          (NetworkServerTracers
            dtMuxLocalTracer
            dtHandshakeLocalTracer
            dtErrorPolicyTracer)
          ((fmap . fmap) SomeResponderApplication (daLocalResponderApplication applications))

        -- Note-to-node connections request: for a PeerConnection we do the
        -- responder app `daResponderApplication`, and for the others we choose
        -- the `daInitiatorApplication`. The types leave little room for error.
        connectionRequest
          :: Request provenance
          -> SomeVersionedApplication NodeToNodeVersion DictVersion Socket.SockAddr provenance
        connectionRequest PeerConnection = SomeVersionedResponderApp
          (NetworkServerTracers
            dtMuxTracer
            dtHandshakeTracer
            dtErrorPolicyTracer)
          ((fmap . fmap) SomeResponderApplication (daResponderApplication applications))
        -- IP or DNS subscription requests are locally-initiated (requests
        -- from subscribers to _us_ are `PeerConnection` above.
        connectionRequest IpSubscriptionConnection  = SomeVersionedInitiatorApp
          (NetworkConnectTracers dtMuxTracer dtHandshakeTracer)
          (daInitiatorApplication applications)
        connectionRequest DnsSubscriptionConnection = SomeVersionedInitiatorApp
          (NetworkConnectTracers dtMuxTracer dtHandshakeTracer)
          (daInitiatorApplication applications)

        localAcceptException :: LocalAddress -> SomeException -> IO ()
        localAcceptException a e = case fromException e of
          Just (e' :: IOException) ->
            traceWith (WithAddr a `contramap` dtLocalErrorPolicyTracer) $
              ErrorPolicyAcceptException e'
          Nothing -> pure ()

        acceptException :: Socket.SockAddr -> SomeException -> IO ()
        acceptException a e = case fromException e of
          Just (e' :: IOException) ->
            traceWith (WithAddr a `contramap` dtErrorPolicyTracer) $
              ErrorPolicyAcceptException e'
          Nothing -> pure ()

        -- How to run a local server: take the `daLocalAddress` and run an
        -- accept loop on it against the node-to-client connetions.
        runLocalServer
          :: Connections (ConnectionId LocalAddress) LocalFD LocalRequest accept reject IO
          -> IO Void
        runLocalServer n2cConnections = Server.withSocket localSnocket addr $
          \boundAddr socket -> Server.acceptLoop localSnocket n2cConnections
            boundAddr ClientConnection (localAcceptException boundAddr)
            (Snocket.accept snocket socket)
          where
            addr = Snocket.localAddressFromPath daLocalAddress

        -- A node-to-node server will be run against a common connections
        -- manager but on potentially many different bind addresses.
        -- This function will be mapped over the `daAddresses`.
        runServer
          :: Connections (ConnectionId Socket.SockAddr) Socket.Socket Request accept reject IO
          -> AddrInfo
          -> IO Void
        runServer n2nConnections addrInfo = Server.withSocket snocket addr $
          \boundAddr socket -> Server.acceptLoop snocket n2nConnections
            boundAddr PeerConnection (acceptException boundAddr)
            (Snocket.accept snocket socket)
          where
            addr = Socket.addrAddress addrInfo

    -- Get 2 connection managers: one for node-to-client (n2c) and one for
    -- node-to-node (n2n).
    --
    -- These connections managers will throwTo any exceptions thrown by their
    -- connection handlers (whether incoming or outgoing) to this thread,
    -- wrapped in a special type `ExceptionInHandler`. Since we don't catch
    -- these, an exception in a handler will therefore bring down the whole
    -- node. This is apparently what we want, and `ErrorPolicies` is used to
    -- determine precisely when that should happen.
    NodeToClient.withConnections localErrorPolicy localSnocket localConnectionRequest $ \n2cConnections ->
      NodeToNode.withConnections errorPolicy      snocket      connectionRequest      $ \n2nConnections -> do
        -- Run every thread concurrently such that an exception from any of
        -- them will kill the others and be re-thrown here.
        -- The application terminates when they are all done.
        let threads :: [Async.Concurrently ()]
            threads = fmap Async.Concurrently $ mconcat
              [ [ void (runLocalServer n2cConnections) ]
              , ( void . runServer n2nConnections) <$> daAddresses
              , [ void (runIpSubscriptionWorker snocket n2nConnections) ]
              , ( void . runDnsSubscriptionWorker snocket n2nConnections) <$> daDnsProducers
              ]
        -- mconcat'ing the `Concurrently ()`s runs them concurrently.
        _ <- Async.runConcurrently (mconcat threads)
        pure ()

  where
    DiffusionTracers { dtIpSubscriptionTracer
                     , dtDnsSubscriptionTracer
                     , dtDnsResolverTracer
                     , dtMuxTracer
                     , dtMuxLocalTracer
                     , dtHandshakeTracer
                     , dtHandshakeLocalTracer
                     , dtErrorPolicyTracer
                     , dtLocalErrorPolicyTracer
                     } = tracers

    initiatorLocalAddresses :: LocalAddresses
    initiatorLocalAddresses = LocalAddresses
      { laIpv4 =
          -- IPv4 address
          --
          -- We can't share portnumber with our server since we run separate
          -- 'MuxInitiatorApplication' and 'MuxResponderApplication'
          -- applications instead of a 'MuxInitiatorAndResponderApplication'.
          -- This means we don't utilise full duplex connection.
          if any (\ai -> Socket.addrFamily ai == Socket.AF_INET) daAddresses
            then Just (Socket.SockAddrInet 0 0)
            else Nothing
      , laIpv6 =
          -- IPv6 address
          if any (\ai -> Socket.addrFamily ai == Socket.AF_INET6) daAddresses
            then Just (Socket.SockAddrInet6 0 0 (0, 0, 0, 0) 0)
            else Nothing
      , laUnix = Nothing
      }

    errorPolicy, localErrorPolicy :: ErrorPolicies
    errorPolicy = NodeToNode.remoteNetworkErrorPolicy <> daErrorPolicies
    localErrorPolicy  = NodeToNode.localNetworkErrorPolicy <> daErrorPolicies

    runIpSubscriptionWorker
      :: SocketSnocket
      -> Connections (ConnectionId Socket.SockAddr) Socket.Socket Request (Concurrent.Reject reject) (Concurrent.Accept (ConnectionHandle IO))  IO
      -> IO ()
    runIpSubscriptionWorker sn connections =
      case ipSubscriptionTargets (ispIps daIpProducers) initiatorLocalAddresses of
        -- There were no addresses in the config (ispIps) which have an
        -- address in initiatorLocalAddresses of the same family.
        Nothing -> pure ()
        Just connIds -> Subscription.worker
          (contramap (WithIPList initiatorLocalAddresses (ispIps daIpProducers)) dtIpSubscriptionTracer)
          dtErrorPolicyTracer
          errorPolicy
          connIds
          (ispValency daIpProducers)
          ipRetryDelay
          sn
          connections
          IpSubscriptionConnection

    -- FIXME probably not ideal that we make a resolver `mkResolverIO` for
    -- each DNS target. Should make one (not have it take a port) and use it
    -- for all of the tagets.
    runDnsSubscriptionWorker
      :: SocketSnocket
      -> Connections (ConnectionId Socket.SockAddr) Socket.Socket Request (Concurrent.Reject reject) (Concurrent.Accept (ConnectionHandle IO))  IO
      -> DnsSubscriptionTarget
      -> IO ()
    runDnsSubscriptionWorker sn connections target = mkResolverIO (dstPort target) $ \resolver -> do
      addrs <- dnsResolve
        (contramap (WithDomainName (dstDomain target)) dtDnsResolverTracer)
        resolver
        (dstDomain target)
      case ipSubscriptionTargets addrs initiatorLocalAddresses of
        Nothing -> pure ()
        Just connIds -> Subscription.worker
          (contramap (WithDomainName (dstDomain target)) dtDnsSubscriptionTracer)
          dtErrorPolicyTracer
          errorPolicy
          connIds
          (dstValency target)
          ipRetryDelay
          sn
          connections
          DnsSubscriptionConnection<|MERGE_RESOLUTION|>--- conflicted
+++ resolved
@@ -119,11 +119,7 @@
     , daLocalResponderApplication :: Versions
                                        NodeToClientVersion
                                        DictVersion
-<<<<<<< HEAD
-                                       (ConnectionId Socket.SockAddr ->
-=======
                                        (ConnectionId LocalAddress ->
->>>>>>> 8a19e9cd
                                           OuroborosApplication
                                             ResponderApp
                                             ByteString IO Void ())
